--- conflicted
+++ resolved
@@ -46,14 +46,6 @@
 #include <limits.h>
 #include "trap_ifc.h"
 
-<<<<<<< HEAD
-typedef struct file_buffer_s {
-    uint32_t wr_index;                      /**< Pointer to first free byte in buffer payload */
-    uint8_t *header;                        /**< Pointer to first byte in buffer */
-    uint8_t *data;                          /**< Pointer to first byte of buffer payload */
-    uint8_t finished;                       /**< Flag indicating whether buffer is full and ready to be sent */
-} file_buffer_t;
-=======
 #define TIME_PARAM             "time="
 #define TIME_PARAM_LEN         strlen(TIME_PARAM)
 #define SIZE_PARAM             "size="
@@ -62,28 +54,26 @@
 #define TIME_FORMAT_STRING_LEN strlen(TIME_FORMAT_STRING)
 #define FILE_SIZE_SUFFIX_LEN   6
 #define FILENAME_TEMPLATE_LEN  PATH_MAX + 256
->>>>>>> d0332b56
+
+typedef struct file_buffer_s {
+    uint32_t wr_index;                      /**< Pointer to first free byte in buffer payload */
+    uint8_t *header;                        /**< Pointer to first byte in buffer */
+    uint8_t *data;                          /**< Pointer to first byte of buffer payload */
+    uint8_t finished;                       /**< Flag indicating whether buffer is full and ready to be sent */
+} file_buffer_t;
 
 typedef struct file_private_s {
    trap_ctx_priv_t *ctx;
    FILE *fd;
    time_t create_time;
-   size_t file_index;
    char **files;
    char filename_tmplt[FILENAME_TEMPLATE_LEN];
    char filename[PATH_MAX];
    char mode[3];
    char is_terminated;
    uint8_t neg_initialized;
-<<<<<<< HEAD
-
-   uint32_t file_cnt;
-=======
-   time_t create_time;
    uint16_t file_index;
    uint16_t file_cnt;
-   uint32_t ifc_idx;
->>>>>>> d0332b56
    uint32_t file_change_size;
    uint32_t file_change_time;
    uint32_t buffer_size;                   /**< Buffer size [bytes] */
